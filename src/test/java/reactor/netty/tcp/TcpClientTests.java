--- conflicted
+++ resolved
@@ -567,13 +567,8 @@
 		                              .wiretap(true);
 
 		final CountDownLatch latch = new CountDownLatch(1);
-<<<<<<< HEAD
 		log.debug(client.get()
 		                         .uri("http://www.google.com/?q=test%20d%20dq")
-=======
-		System.out.println(client.get()
-		                         .uri("http://example.com/?q=test%20d%20dq")
->>>>>>> 1ad31784
 		                         .responseContent()
 		                         .asString()
 		                         .collectList()
